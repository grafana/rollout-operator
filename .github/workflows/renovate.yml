name: Renovate
on:
  schedule:
    # Every 12 hours, offset by 22 minutes to avoid busy times
    - cron: "22 */12 * * *"
  # Allow manually triggering
  workflow_dispatch:
jobs:
  renovate:
    permissions:
      contents: read
      id-token: write
    runs-on: ubuntu-latest
    steps:
      - name: Checkout Code
        uses: actions/checkout@11bd71901bbe5b1630ceea73d27597364c9af683 # v4.2.2

      - name: retrieve secrets
        id: get-secrets
        uses: grafana/shared-workflows/actions/get-vault-secrets@7d18a46aafb8b875ed76a0bc98852d74b91e7f91 # v1.0.0
        with:
          common_secrets: |
            GRAFANA_RENOVATE_APP_ID=grafana-renovate-app:app-id
            GRAFANA_RENOVATE_PRIVATE_KEY=grafana-renovate-app:private-key

      - name: Create GitHub app token
        id: app-token
        uses: actions/create-github-app-token@d72941d797fd3113feb6b93fd0dec494b13a2547 # v1
        with:
          app-id: ${{ env.GRAFANA_RENOVATE_APP_ID }}
          private-key: ${{ env.GRAFANA_RENOVATE_PRIVATE_KEY }}
          owner: ${{ github.repository_owner }}

      - name: Self-hosted Renovate
<<<<<<< HEAD
        uses: renovatebot/github-action@c21017a4a2fc9f42953bcc907e375a5a544557ec # v41.0.18
=======
        uses: renovatebot/github-action@cf5954a2aac7999882d3de4e462499adde159d04 # v41.0.17
>>>>>>> 1d6d9e38
        with:
          renovate-version: 39.102.0
          token: "${{ steps.app-token.outputs.token }}"
        env:
          RENOVATE_PLATFORM: github
          RENOVATE_REPOSITORIES: ${{ github.repository }}
          RENOVATE_USERNAME: GrafanaRenovateBot<|MERGE_RESOLUTION|>--- conflicted
+++ resolved
@@ -32,11 +32,7 @@
           owner: ${{ github.repository_owner }}
 
       - name: Self-hosted Renovate
-<<<<<<< HEAD
         uses: renovatebot/github-action@c21017a4a2fc9f42953bcc907e375a5a544557ec # v41.0.18
-=======
-        uses: renovatebot/github-action@cf5954a2aac7999882d3de4e462499adde159d04 # v41.0.17
->>>>>>> 1d6d9e38
         with:
           renovate-version: 39.102.0
           token: "${{ steps.app-token.outputs.token }}"
