--- conflicted
+++ resolved
@@ -200,15 +200,10 @@
 			}
 
 			if resp.StatusCode/100 != 2 {
-<<<<<<< HEAD
 				// Unlike `callCancelDelayedDownscale`, here we consider all non 2xx status code as error and should block the downscale.
 				// this includes the case where we fail because a partition state change is locked.
-				level.Error(epLogger).Log("msg", "unexpected status code returned when calling DELETE on endpoint", "status", resp.StatusCode, "response_body", string(body))
+				level.Error(epLogger).Log("msg", "unexpected status code returned when calling POST on endpoint", "status", resp.StatusCode, "response_body", string(body))
 				return fmt.Errorf("HTTP DELETE request returned non-2xx status code: %v", resp.StatusCode)
-=======
-				level.Error(epLogger).Log("msg", "unexpected status code returned when calling POST on endpoint", "status", resp.StatusCode, "response_body", string(body))
-				return fmt.Errorf("HTTP POST request returned non-2xx status code: %v", resp.StatusCode)
->>>>>>> 21ff4707
 			}
 
 			r := expectedResponse{}
