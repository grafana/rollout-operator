package admission

import (
	"context"
	"errors"
	"fmt"
	"io"
	"net/http"
	"strings"
	"sync"
	"time"

	"github.com/go-kit/log"
	"github.com/go-kit/log/level"
	"golang.org/x/sync/errgroup"
	v1 "k8s.io/api/admission/v1"
	appsv1 "k8s.io/api/apps/v1"
	autoscalingv1 "k8s.io/api/autoscaling/v1"
	corev1 "k8s.io/api/core/v1"
	metav1 "k8s.io/apimachinery/pkg/apis/meta/v1"
	"k8s.io/apimachinery/pkg/labels"
	"k8s.io/apimachinery/pkg/selection"
	"k8s.io/client-go/kubernetes"

	"github.com/grafana/rollout-operator/pkg/config"
	"github.com/grafana/rollout-operator/pkg/util"
)

const (
	PrepareDownscaleWebhookPath = "/admission/prepare-downscale"
)

func PrepareDownscale(ctx context.Context, logger log.Logger, ar v1.AdmissionReview, api *kubernetes.Clientset) *v1.AdmissionResponse {
	client := &http.Client{
		Timeout: 1 * time.Second,
	}
	return prepareDownscale(ctx, logger, ar, api, client)
}

type httpClient interface {
	Post(url, contentType string, body io.Reader) (resp *http.Response, err error)
	Get(url string) (resp *http.Response, err error)
}

func prepareDownscale(ctx context.Context, logger log.Logger, ar v1.AdmissionReview, api kubernetes.Interface, client httpClient) *v1.AdmissionResponse {
	logger = log.With(logger, "name", ar.Request.Name, "resource", ar.Request.Resource.Resource, "namespace", ar.Request.Namespace)

	oldObj, oldGVK, err := codecs.UniversalDeserializer().Decode(ar.Request.OldObject.Raw, nil, nil)
	if err != nil {
		return allowErr(logger, "can't decode old object, allowing the change", err)
	}
	logger = log.With(logger, "request_gvk", oldGVK)

	oldReplicas, err := replicas(oldObj, oldGVK)
	if err != nil {
		return allowErr(logger, "can't get old replicas, allowing the change", err)
	}
	logger = log.With(logger, "old_replicas", int32PtrStr(oldReplicas))

	newObj, newGVK, err := codecs.UniversalDeserializer().Decode(ar.Request.Object.Raw, nil, nil)
	if err != nil {
		return allowErr(logger, "can't decode new object, allowing the change", err)
	}

	newReplicas, err := replicas(newObj, newGVK)
	if err != nil {
		return allowErr(logger, "can't get new replicas, allowing the change", err)
	}
	logger = log.With(logger, "new_replicas", int32PtrStr(newReplicas))

	// Both replicas are nil, nothing to warn about.
	if oldReplicas == nil && newReplicas == nil {
		level.Debug(logger).Log("msg", "no replicas change, allowing")
		return &v1.AdmissionResponse{Allowed: true}
	}
	// Changes from/to nil scale are not downscales strictly speaking.
	if oldReplicas == nil || newReplicas == nil {
		return allowWarn(logger, "old/new replicas is nil, allowing the change")
	}
	// If it's not a downscale, just log debug.
	if *oldReplicas < *newReplicas {
		level.Debug(logger).Log("msg", "upscale allowed")
		return &v1.AdmissionResponse{Allowed: true}
	}
	if *oldReplicas == *newReplicas {
		level.Debug(logger).Log("msg", "no replicas change, allowing")
		return &v1.AdmissionResponse{Allowed: true}
	}

	// Get the resource labels: for example, for a StatefulSet, it will be the labels of the StatefulSet itself,
	// while for a Scale object, it will be the labels of the StatefulSet/Deployment/ReplicaSet that the Scale object belongs to.
	var lbls map[string]string
	switch o := oldObj.(type) {
	case *appsv1.Deployment:
		lbls = o.Labels
	case *appsv1.StatefulSet:
		lbls = o.Labels
	case *appsv1.ReplicaSet:
		lbls = o.Labels
	case *autoscalingv1.Scale:
		lbls, err = getResourceLabels(ctx, ar, api)
		if err != nil {
			return allowBecauseCannotGetResource(ar, logger, err)
		}
	default:
		return allowWarn(logger, fmt.Sprintf("unsupported type %T, allowing the change", o))
	}

	var annotations map[string]string
	switch o := oldObj.(type) {
	case *appsv1.Deployment:
		annotations = o.Annotations
	case *appsv1.StatefulSet:
		annotations = o.Annotations
	case *appsv1.ReplicaSet:
		annotations = o.Annotations
	case *autoscalingv1.Scale:
		annotations, err = getResourceAnnotations(ctx, ar, api)
		if err != nil {
			return allowBecauseCannotGetResource(ar, logger, err)
		}
	default:
		return allowWarn(logger, fmt.Sprintf("unsupported type %T, allowing the change", o))
	}

	// Since it's a downscale, check if the resource has the label that indicates it needs to be prepared to be downscaled.
	if lbls[config.PrepareDownscaleLabelKey] != config.PrepareDownscaleLabelValue {
		// Not labeled, nothing to do.
		return &v1.AdmissionResponse{Allowed: true}
	}

	port := annotations[config.PrepareDownscalePortAnnotationKey]
	if port == "" {
		level.Warn(logger).Log("msg", fmt.Sprintf("downscale not allowed because the %v annotation is not set or empty", config.PrepareDownscalePortAnnotationKey))
		return deny(
			"downscale of %s/%s in %s from %d to %d replicas is not allowed because the %v annotation is not set or empty.",
			ar.Request.Resource.Resource, ar.Request.Name, ar.Request.Namespace, *oldReplicas, *newReplicas, config.PrepareDownscalePortAnnotationKey,
		)
	}

	path := annotations[config.PrepareDownscalePathAnnotationKey]
	if path == "" {
		level.Warn(logger).Log("msg", fmt.Sprintf("downscale not allowed because the %v annotation is not set or empty", config.PrepareDownscalePathAnnotationKey))
		return deny(
			"downscale of %s/%s in %s from %d to %d replicas is not allowed because the %v annotation is not set or empty.",
			ar.Request.Resource.Resource, ar.Request.Name, ar.Request.Namespace, *oldReplicas, *newReplicas, config.PrepareDownscalePathAnnotationKey,
		)
	}

	diff := (*oldReplicas - *newReplicas)
	rolloutGroup := lbls[config.RolloutGroupLabelKey]
	level.Debug(logger).Log("msg", "checking rollout group", "group", rolloutGroup)

	if rolloutGroup != "" {
<<<<<<< HEAD
		foundSts, err := findDownscalesDoneMinTimeAgo(ctx, logger, api, client, ar, rolloutGroup, port, path, diff, *oldReplicas)
=======
		stsList, err := findStatefulSetsForRolloutGroup(ctx, api, ar.Request.Namespace, rolloutGroup)
>>>>>>> 66245e8c
		if err != nil {
			level.Warn(logger).Log("msg", "downscale not allowed due to error while finding other statefulsets", "err", err)
			return deny(
				"downscale of %s/%s in %s from %d to %d replicas is not allowed because finding other statefulsets failed.",
				ar.Request.Resource.Resource, ar.Request.Name, ar.Request.Namespace, *oldReplicas, *newReplicas,
			)
		}

		foundSts, err := findDownscalesDoneMinTimeAgo(stsList, ar.Request.Name)
		if err != nil {
			level.Warn(logger).Log("msg", "downscale not allowed due to error while parsing downscale annotations", "err", err)
			return deny(
				"downscale of %s/%s in %s from %d to %d replicas is not allowed because parsing downscale annotations failed.",
				ar.Request.Resource.Resource, ar.Request.Name, ar.Request.Namespace, *oldReplicas, *newReplicas,
			)
		}
		if foundSts != nil {
			msg := fmt.Sprintf("downscale of %s/%s in %s from %d to %d replicas is not allowed because statefulset %v was downscaled at %v and is labelled to wait %s between zone downscales",
				ar.Request.Resource.Resource, ar.Request.Name, ar.Request.Namespace, *oldReplicas, *newReplicas, foundSts.name, foundSts.lastDownscaleTime, foundSts.waitTime)
			level.Warn(logger).Log("msg", msg, "err", err)
			return deny(msg)
		}

		foundSts = findStatefulSetWithNonUpdatedReplicas(ctx, api, ar.Request.Namespace, stsList)
		if foundSts != nil {
			msg := fmt.Sprintf("downscale of %s/%s in %s from %d to %d replicas is not allowed because statefulset %v has %d non-updated replicas and %d non-ready replicas",
				ar.Request.Resource.Resource, ar.Request.Name, ar.Request.Namespace, *oldReplicas, *newReplicas, foundSts.name, foundSts.nonUpdatedReplicas, foundSts.nonReadyReplicas)
			level.Warn(logger).Log("msg", msg)
			return deny(msg)
		}
	}

	if *ar.Request.DryRun {
		return &v1.AdmissionResponse{Allowed: true}
	}

	// Create a slice of endpoint addresses for pods to send HTTP post requests to and to fail if any don't return 200
	// Also send the post response with ?unset=true to 3 more pods to store the last timestamp
	eps := changedEndpoints(*oldReplicas, diff, 3, ar, ar.Request.Name, port, path)

	g, _ := errgroup.WithContext(ctx)
	for _, ep := range eps {
		ep := ep // https://golang.org/doc/faq#closures_and_goroutines
		g.Go(func() error {
			logger := log.With(logger, "url", ep.url, "index", ep.index)

			resp, err := client.Post("http://"+ep.url, "application/json", nil)
			if err != nil {
				level.Error(logger).Log("msg", "error sending HTTP post request", "err", err)
				return err
			}
			if resp.StatusCode/100 != 2 {
				err := errors.New("HTTP post request returned non-2xx status code")
				body, readError := io.ReadAll(resp.Body)
				defer resp.Body.Close()
				level.Error(logger).Log("msg", "error received from shutdown endpoint", "err", err, "status", resp.StatusCode, "response_body", body)
				return errors.Join(err, readError)
			}
			level.Debug(logger).Log("msg", "pod prepared for shutdown")
			return nil
		})
	}
	err = g.Wait()
	if err != nil {
		// Down-scale operation is disallowed because a pod failed to prepare for shutdown and cannot be deleted
		level.Error(logger).Log("msg", "downscale not allowed due to error", "err", err)
		return deny(
			"downscale of %s/%s in %s from %d to %d replicas is not allowed because one or more pods failed to prepare for shutdown.",
			ar.Request.Resource.Resource, ar.Request.Name, ar.Request.Namespace, *oldReplicas, *newReplicas,
		)
	}

	// Down-scale operation is allowed because all pods successfully prepared for shutdown
	level.Info(logger).Log("msg", "downscale allowed")
	return &v1.AdmissionResponse{
		Allowed: true,
		Result: &metav1.Status{
			Message: fmt.Sprintf("downscale of %s/%s in %s from %d to %d replicas is allowed -- all pods successfully prepared for shutdown.", ar.Request.Resource.Resource, ar.Request.Name, ar.Request.Namespace, *oldReplicas, *newReplicas),
		},
	}
}

// deny returns a *v1.AdmissionResponse with Allowed: false and the message provided formatted with as in fmt.Sprintf.
func deny(msg string, args ...any) *v1.AdmissionResponse {
	return &v1.AdmissionResponse{
		Allowed: false,
		Result: &metav1.Status{
			Message: fmt.Sprintf(msg, args...),
		},
	}
}

func getResourceAnnotations(ctx context.Context, ar v1.AdmissionReview, api kubernetes.Interface) (map[string]string, error) {
	switch ar.Request.Resource.Resource {
	case "statefulsets":
		obj, err := api.AppsV1().StatefulSets(ar.Request.Namespace).Get(ctx, ar.Request.Name, metav1.GetOptions{})
		if err != nil {
			return nil, err
		}
		return obj.Annotations, nil
	}
	return nil, fmt.Errorf("unsupported resource %s", ar.Request.Resource.Resource)
}

type statefulSetDownscale struct {
	name               string
	waitTime           time.Duration
	lastDownscaleTime  time.Time
	nonReadyReplicas   int
	nonUpdatedReplicas int
}

<<<<<<< HEAD
func findDownscalesDoneMinTimeAgo(ctx context.Context, logger log.Logger, api kubernetes.Interface, httpClient httpClient, ar v1.AdmissionReview, rolloutGroup, port, path string, diff, oldReplicas int32) (*statefulSetDownscale, error) {
	apiClient := api.AppsV1().StatefulSets(ar.Request.Namespace)
	groupReq, err := labels.NewRequirement(config.RolloutGroupLabelKey, selection.Equals, []string{rolloutGroup})
	if err != nil {
		return nil, err
	}
	sel := labels.NewSelector().Add(*groupReq)
	list, err := apiClient.List(ctx, metav1.ListOptions{
		LabelSelector: sel.String(),
	})
	if err != nil {
		return nil, err
	}

	for _, sts := range list.Items {
		if sts.Name == ar.Request.Name {
=======
// findDownscalesDoneMinTimeAgo returns an error if downscale annotations cannot be parsed.
func findDownscalesDoneMinTimeAgo(stsList *appsv1.StatefulSetList, stsName string) (*statefulSetDownscale, error) {
	for _, sts := range stsList.Items {
		if sts.Name == stsName {
>>>>>>> 66245e8c
			continue
		}
		timeBetweenDownscaleLabel, ok := sts.Labels[config.MinTimeBetweenZonesDownscaleLabelKey]
		if !ok {
			// No time between downscale label set on the statefulset, we can continue
			level.Debug(logger).Log("msg", "no min time between zones label, continue")
			continue
		}

		minTimeBetweenDownscale, err := time.ParseDuration(timeBetweenDownscaleLabel)
		if err != nil {
			level.Debug(logger).Log("msg", fmt.Sprintf("can't parse %v label of %s", config.MinTimeBetweenZonesDownscaleLabelKey, sts.Name), "err", err)
			return nil, fmt.Errorf("can't parse %v label of %s: %w", config.MinTimeBetweenZonesDownscaleLabelKey, sts.Name, err)
		}

		replicas := *sts.Spec.Replicas

		wg := sync.WaitGroup{}
		eps := changedEndpoints(replicas, diff, 3, ar, sts.Name, port, path)
		timestamps := make(chan time.Time, len(eps))
		for _, ep := range eps {
			wg.Add(1)
			ep := ep
			go func(ep endpoint) {
				defer wg.Done()
				// Get time of last prepare_shutdown from an ingester
				// These calls can fail if the ingester is down
				logger := log.With(logger, "url", ep.url)
				resp, err := httpClient.Get("http://" + ep.url)
				if err != nil {
					level.Debug(logger).Log("msg", "error sending HTTP get request", "err", err)
					return
				}
				defer resp.Body.Close()
				if resp.StatusCode/100 != 2 {
					err := errors.New("HTTP get request returned non-2xx status code")
					body, readError := io.ReadAll(resp.Body)
					defer resp.Body.Close()
					level.Debug(logger).Log("msg", "error received from shutdown endpoint", "err", errors.Join(err, readError), "status", resp.StatusCode, "response_body", body)
					return
				}

				bts, err := io.ReadAll(resp.Body)
				if err != nil {
					level.Debug(logger).Log("msg", "error reading body of HTTP get request", "err", err)
					return
				}

				// The ingester will return either `unset`,  `unset <timestamp>` or `set <timestamp>`
				splits := strings.SplitN(string(bts), " ", 2)
				if len(splits) != 2 {
					// If `unset` only no timestamp was ever set so the downscale can go ahead
					return
				}

				lastDownscale, err := time.Parse(time.RFC3339, splits[1])
				if err != nil {
					level.Error(logger).Log("msg", "error parsing timestamp", "err", err, "timestamp", splits[1])
					return
				}

				timestamps <- lastDownscale
			}(ep)
		}
		wg.Wait()
		close(timestamps)

		var lastDownscale time.Time
		for t := range timestamps {
			if t.After(lastDownscale) {
				lastDownscale = t
			}
		}

		// No timestamp found: this can happen in the beginning or when downscaling to zero
		if lastDownscale.IsZero() {
			level.Debug(logger).Log("msg", "last downscale time is zero", "time", lastDownscale.String())
			continue
		}

		level.Debug(logger).Log("msg", "checking time since last downscale", "minTimeBetween", minTimeBetweenDownscale.String(), "timeSince", time.Since(lastDownscale).String())
		if time.Since(lastDownscale) <= minTimeBetweenDownscale {
			s := statefulSetDownscale{
				name:              sts.Name,
				waitTime:          minTimeBetweenDownscale,
				lastDownscaleTime: lastDownscale,
			}
			return &s, nil
		}
	}
	return nil, nil
}

<<<<<<< HEAD
type endpoint struct {
	url   string
	index int
}

func changedEndpoints(oldReplicas, diffShutdown, extra int32, ar v1.AdmissionReview, stsName, port, path string) []endpoint {
	var eps []endpoint

	// The DNS entry for a pod of a stateful set is
	// ingester-zone-a-0.$(servicename).$(namespace).svc.cluster.local
	// The service in this case is ingester-zone-a as well.
	// https://kubernetes.io/docs/concepts/workloads/controllers/statefulset/#stable-network-id
	for i := 0; i < int(diffShutdown); i++ {
		index := int(oldReplicas) - i - 1 // nr in statefulset
		if index < 0 {
			continue
		}
		var ep endpoint
		ep.url = fmt.Sprintf("%v-%v.%v.%v.svc.cluster.local:%s/%s",
			stsName, // pod name
			index,
			stsName, // svc name
			ar.Request.Namespace,
			port,
			path,
		)
		ep.index = index
		eps = append(eps, ep)
	}

	// These will not be prepared for shutdown but will contain the current time
	for i := 0; i < int(extra); i++ {
		index := int(oldReplicas) - int(diffShutdown) - i - 1
		if index < 0 {
			continue
		}
		var ep endpoint
		ep.url = fmt.Sprintf("%v-%v.%v.%v.svc.cluster.local:%s/%s?unset=true",
			stsName, // pod name
			index,
			stsName, // svc name
			ar.Request.Namespace,
			port,
			path,
		)
		ep.index = index
		eps = append(eps, ep)
	}

	return eps
=======
// findStatefulSetWithNonUpdatedReplicas returns any statefulset that has non-updated replicas, indicating that the countRunningAndReadyPods
// may be in the process of being rolled.
func findStatefulSetWithNonUpdatedReplicas(ctx context.Context, api kubernetes.Interface, namespace string, stsList *appsv1.StatefulSetList) *statefulSetDownscale {
	for _, sts := range stsList.Items {
		readyPods, err := countRunningAndReadyPods(ctx, api, namespace, &sts)
		if err != nil {
			return nil
		}
		status := sts.Status
		if int(status.Replicas) != readyPods || int(status.UpdatedReplicas) != readyPods {
			return &statefulSetDownscale{
				name:               sts.Name,
				nonReadyReplicas:   int(status.Replicas) - readyPods,
				nonUpdatedReplicas: int(status.Replicas - status.UpdatedReplicas),
			}
		}
	}
	return nil
}

// countRunningAndReadyPods counts running and ready pods for a StatefulSet.
func countRunningAndReadyPods(ctx context.Context, api kubernetes.Interface, namespace string, sts *appsv1.StatefulSet) (int, error) {
	pods, err := findPodsForStatefulSet(ctx, api, namespace, sts)
	if err != nil {
		return 0, err
	}

	result := 0
	for _, pod := range pods.Items {
		if util.IsPodRunningAndReady(&pod) {
			result++
		}
	}

	return result, nil
}

func findPodsForStatefulSet(ctx context.Context, api kubernetes.Interface, namespace string, sts *appsv1.StatefulSet) (*corev1.PodList, error) {
	podsSelector := labels.NewSelector().Add(
		util.MustNewLabelsRequirement("name", selection.Equals, []string{sts.Spec.Template.Labels["name"]}),
	)
	return api.CoreV1().Pods(namespace).List(ctx, metav1.ListOptions{
		LabelSelector: podsSelector.String(),
	})
}

func findStatefulSetsForRolloutGroup(ctx context.Context, api kubernetes.Interface, namespace, rolloutGroup string) (*appsv1.StatefulSetList, error) {
	groupReq, err := labels.NewRequirement(config.RolloutGroupLabelKey, selection.Equals, []string{rolloutGroup})
	if err != nil {
		return nil, err
	}
	sel := labels.NewSelector().Add(*groupReq)
	return api.AppsV1().StatefulSets(namespace).List(ctx, metav1.ListOptions{
		LabelSelector: sel.String(),
	})
>>>>>>> 66245e8c
}<|MERGE_RESOLUTION|>--- conflicted
+++ resolved
@@ -16,14 +16,12 @@
 	v1 "k8s.io/api/admission/v1"
 	appsv1 "k8s.io/api/apps/v1"
 	autoscalingv1 "k8s.io/api/autoscaling/v1"
-	corev1 "k8s.io/api/core/v1"
 	metav1 "k8s.io/apimachinery/pkg/apis/meta/v1"
 	"k8s.io/apimachinery/pkg/labels"
 	"k8s.io/apimachinery/pkg/selection"
 	"k8s.io/client-go/kubernetes"
 
 	"github.com/grafana/rollout-operator/pkg/config"
-	"github.com/grafana/rollout-operator/pkg/util"
 )
 
 const (
@@ -152,20 +150,7 @@
 	level.Debug(logger).Log("msg", "checking rollout group", "group", rolloutGroup)
 
 	if rolloutGroup != "" {
-<<<<<<< HEAD
 		foundSts, err := findDownscalesDoneMinTimeAgo(ctx, logger, api, client, ar, rolloutGroup, port, path, diff, *oldReplicas)
-=======
-		stsList, err := findStatefulSetsForRolloutGroup(ctx, api, ar.Request.Namespace, rolloutGroup)
->>>>>>> 66245e8c
-		if err != nil {
-			level.Warn(logger).Log("msg", "downscale not allowed due to error while finding other statefulsets", "err", err)
-			return deny(
-				"downscale of %s/%s in %s from %d to %d replicas is not allowed because finding other statefulsets failed.",
-				ar.Request.Resource.Resource, ar.Request.Name, ar.Request.Namespace, *oldReplicas, *newReplicas,
-			)
-		}
-
-		foundSts, err := findDownscalesDoneMinTimeAgo(stsList, ar.Request.Name)
 		if err != nil {
 			level.Warn(logger).Log("msg", "downscale not allowed due to error while parsing downscale annotations", "err", err)
 			return deny(
@@ -177,14 +162,6 @@
 			msg := fmt.Sprintf("downscale of %s/%s in %s from %d to %d replicas is not allowed because statefulset %v was downscaled at %v and is labelled to wait %s between zone downscales",
 				ar.Request.Resource.Resource, ar.Request.Name, ar.Request.Namespace, *oldReplicas, *newReplicas, foundSts.name, foundSts.lastDownscaleTime, foundSts.waitTime)
 			level.Warn(logger).Log("msg", msg, "err", err)
-			return deny(msg)
-		}
-
-		foundSts = findStatefulSetWithNonUpdatedReplicas(ctx, api, ar.Request.Namespace, stsList)
-		if foundSts != nil {
-			msg := fmt.Sprintf("downscale of %s/%s in %s from %d to %d replicas is not allowed because statefulset %v has %d non-updated replicas and %d non-ready replicas",
-				ar.Request.Resource.Resource, ar.Request.Name, ar.Request.Namespace, *oldReplicas, *newReplicas, foundSts.name, foundSts.nonUpdatedReplicas, foundSts.nonReadyReplicas)
-			level.Warn(logger).Log("msg", msg)
 			return deny(msg)
 		}
 	}
@@ -269,7 +246,6 @@
 	nonUpdatedReplicas int
 }
 
-<<<<<<< HEAD
 func findDownscalesDoneMinTimeAgo(ctx context.Context, logger log.Logger, api kubernetes.Interface, httpClient httpClient, ar v1.AdmissionReview, rolloutGroup, port, path string, diff, oldReplicas int32) (*statefulSetDownscale, error) {
 	apiClient := api.AppsV1().StatefulSets(ar.Request.Namespace)
 	groupReq, err := labels.NewRequirement(config.RolloutGroupLabelKey, selection.Equals, []string{rolloutGroup})
@@ -286,12 +262,6 @@
 
 	for _, sts := range list.Items {
 		if sts.Name == ar.Request.Name {
-=======
-// findDownscalesDoneMinTimeAgo returns an error if downscale annotations cannot be parsed.
-func findDownscalesDoneMinTimeAgo(stsList *appsv1.StatefulSetList, stsName string) (*statefulSetDownscale, error) {
-	for _, sts := range stsList.Items {
-		if sts.Name == stsName {
->>>>>>> 66245e8c
 			continue
 		}
 		timeBetweenDownscaleLabel, ok := sts.Labels[config.MinTimeBetweenZonesDownscaleLabelKey]
@@ -385,7 +355,6 @@
 	return nil, nil
 }
 
-<<<<<<< HEAD
 type endpoint struct {
 	url   string
 	index int
@@ -436,61 +405,4 @@
 	}
 
 	return eps
-=======
-// findStatefulSetWithNonUpdatedReplicas returns any statefulset that has non-updated replicas, indicating that the countRunningAndReadyPods
-// may be in the process of being rolled.
-func findStatefulSetWithNonUpdatedReplicas(ctx context.Context, api kubernetes.Interface, namespace string, stsList *appsv1.StatefulSetList) *statefulSetDownscale {
-	for _, sts := range stsList.Items {
-		readyPods, err := countRunningAndReadyPods(ctx, api, namespace, &sts)
-		if err != nil {
-			return nil
-		}
-		status := sts.Status
-		if int(status.Replicas) != readyPods || int(status.UpdatedReplicas) != readyPods {
-			return &statefulSetDownscale{
-				name:               sts.Name,
-				nonReadyReplicas:   int(status.Replicas) - readyPods,
-				nonUpdatedReplicas: int(status.Replicas - status.UpdatedReplicas),
-			}
-		}
-	}
-	return nil
-}
-
-// countRunningAndReadyPods counts running and ready pods for a StatefulSet.
-func countRunningAndReadyPods(ctx context.Context, api kubernetes.Interface, namespace string, sts *appsv1.StatefulSet) (int, error) {
-	pods, err := findPodsForStatefulSet(ctx, api, namespace, sts)
-	if err != nil {
-		return 0, err
-	}
-
-	result := 0
-	for _, pod := range pods.Items {
-		if util.IsPodRunningAndReady(&pod) {
-			result++
-		}
-	}
-
-	return result, nil
-}
-
-func findPodsForStatefulSet(ctx context.Context, api kubernetes.Interface, namespace string, sts *appsv1.StatefulSet) (*corev1.PodList, error) {
-	podsSelector := labels.NewSelector().Add(
-		util.MustNewLabelsRequirement("name", selection.Equals, []string{sts.Spec.Template.Labels["name"]}),
-	)
-	return api.CoreV1().Pods(namespace).List(ctx, metav1.ListOptions{
-		LabelSelector: podsSelector.String(),
-	})
-}
-
-func findStatefulSetsForRolloutGroup(ctx context.Context, api kubernetes.Interface, namespace, rolloutGroup string) (*appsv1.StatefulSetList, error) {
-	groupReq, err := labels.NewRequirement(config.RolloutGroupLabelKey, selection.Equals, []string{rolloutGroup})
-	if err != nil {
-		return nil, err
-	}
-	sel := labels.NewSelector().Add(*groupReq)
-	return api.AppsV1().StatefulSets(namespace).List(ctx, metav1.ListOptions{
-		LabelSelector: sel.String(),
-	})
->>>>>>> 66245e8c
 }