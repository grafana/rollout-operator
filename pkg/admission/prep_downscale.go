package admission

import (
	"context"
	"errors"
	"fmt"
	"io"
	"net/http"
	"time"

	"github.com/go-kit/log"
	"github.com/go-kit/log/level"
	"github.com/grafana/dskit/spanlogger"
	"github.com/opentracing-contrib/go-stdlib/nethttp"
	"github.com/opentracing/opentracing-go"
	"golang.org/x/sync/errgroup"
	admissionv1 "k8s.io/api/admission/v1"
	appsv1 "k8s.io/api/apps/v1"
	autoscalingv1 "k8s.io/api/autoscaling/v1"
	corev1 "k8s.io/api/core/v1"
	metav1 "k8s.io/apimachinery/pkg/apis/meta/v1"
	"k8s.io/apimachinery/pkg/labels"
	"k8s.io/apimachinery/pkg/runtime"
	"k8s.io/apimachinery/pkg/runtime/schema"
	"k8s.io/apimachinery/pkg/selection"
	"k8s.io/apimachinery/pkg/types"
	"k8s.io/client-go/kubernetes"

	"github.com/grafana/rollout-operator/pkg/config"
	"github.com/grafana/rollout-operator/pkg/util"
)

const (
	PrepareDownscaleWebhookPath = "/admission/prepare-downscale"
	maxPrepareGoroutines        = 32
)

func PrepareDownscale(ctx context.Context, rt http.RoundTripper, logger log.Logger, ar admissionv1.AdmissionReview, api *kubernetes.Clientset, useZoneTracker bool, zoneTrackerConfigMapName string) *admissionv1.AdmissionResponse {
	client := &http.Client{
		Timeout:   5 * time.Second,
		Transport: &nethttp.Transport{RoundTripper: rt},
	}

	if useZoneTracker {
		zt := newZoneTracker(api, ar.Request.Namespace, zoneTrackerConfigMapName)
		return zt.prepareDownscale(ctx, logger, ar, api, client)
	}

	return prepareDownscale(ctx, logger, ar, api, client)
}

type httpClient interface {
	Do(req *http.Request) (*http.Response, error)
}

func prepareDownscale(ctx context.Context, l log.Logger, ar admissionv1.AdmissionReview, api kubernetes.Interface, client httpClient) *admissionv1.AdmissionResponse {
	logger, ctx := spanlogger.New(ctx, l, "admission.prepareDownscale()", tenantResolver)
	defer logger.Finish()

	logger.SetSpanAndLogTag("object.name", ar.Request.Name)
	logger.SetSpanAndLogTag("object.resource", ar.Request.Resource.Resource)
	logger.SetSpanAndLogTag("object.namespace", ar.Request.Namespace)
	logger.SetSpanAndLogTag("request.dry_run", *ar.Request.DryRun)
	logger.SetSpanAndLogTag("request.uid", ar.Request.UID)

	if *ar.Request.DryRun {
		return &admissionv1.AdmissionResponse{Allowed: true}
	}

	oldInfo, err := decodeAndReplicas(ar.Request.OldObject.Raw)
	if err != nil {
		return allowErr(logger, "can't decode old object, allowing the change", err)
	}
	logger.SetSpanAndLogTag("request.gvk", oldInfo.gvk)
	logger.SetSpanAndLogTag("object.old_replicas", int32PtrStr(oldInfo.replicas))

	newInfo, err := decodeAndReplicas(ar.Request.Object.Raw)
	if err != nil {
		return allowErr(logger, "can't decode new object, allowing the change", err)
	}
	logger.SetSpanAndLogTag("object.new_replicas", int32PtrStr(newInfo.replicas))

	// Continue if it's a downscale
	response := checkReplicasChange(logger, oldInfo, newInfo)
	if response != nil {
		return response
	}

	// Get the labels and annotations from the old object including the prepare downscale label
	lbls, annotations, err := getLabelsAndAnnotations(ctx, ar, api, oldInfo)
	if err != nil {
		return allowWarn(logger, fmt.Sprintf("%s, allowing the change", err))
	}

	statefulset, err := getStatefulSet(ar, oldInfo)
	if err != nil {
		return allowWarn(logger, fmt.Sprintf("%s, allowing the change", err))
	}

	// Since it's a downscale, check if the resource has the label that indicates it needs to be prepared to be downscaled.
	if lbls[config.PrepareDownscaleLabelKey] != config.PrepareDownscaleLabelValue {
		// Not labeled, nothing to do.
		return &admissionv1.AdmissionResponse{Allowed: true}
	}

	port := annotations[config.PrepareDownscalePortAnnotationKey]
	if port == "" {
		level.Warn(logger).Log("msg", fmt.Sprintf("downscale not allowed because the %v annotation is not set or empty", config.PrepareDownscalePortAnnotationKey))
		return deny(
			fmt.Sprintf(
				"downscale of %s/%s in %s from %d to %d replicas is not allowed because the %v annotation is not set or empty.",
				ar.Request.Resource.Resource, ar.Request.Name, ar.Request.Namespace, *oldInfo.replicas, *newInfo.replicas, config.PrepareDownscalePortAnnotationKey,
			),
		)
	}

	path := annotations[config.PrepareDownscalePathAnnotationKey]
	if path == "" {
		level.Warn(logger).Log("msg", fmt.Sprintf("downscale not allowed because the %v annotation is not set or empty", config.PrepareDownscalePathAnnotationKey))
		return deny(
			fmt.Sprintf(
				"downscale of %s/%s in %s from %d to %d replicas is not allowed because the %v annotation is not set or empty.",
				ar.Request.Resource.Resource, ar.Request.Name, ar.Request.Namespace, *oldInfo.replicas, *newInfo.replicas, config.PrepareDownscalePathAnnotationKey,
			),
		)
	}

	rolloutGroup := lbls[config.RolloutGroupLabelKey]
	if rolloutGroup != "" {
		stsList, err := findStatefulSetsForRolloutGroup(ctx, api, ar.Request.Namespace, rolloutGroup)
		if err != nil {
			level.Warn(logger).Log("msg", "downscale not allowed due to error while finding other statefulsets", "err", err)
			return deny(
				fmt.Sprintf(
					"downscale of %s/%s in %s from %d to %d replicas is not allowed because finding other statefulsets failed.",
					ar.Request.Resource.Resource, ar.Request.Name, ar.Request.Namespace, *oldInfo.replicas, *newInfo.replicas,
				),
			)
		}
		foundSts, err := findDownscalesDoneMinTimeAgo(stsList, ar.Request.Name)
		if err != nil {
			level.Warn(logger).Log("msg", "downscale not allowed due to error while parsing downscale annotations", "err", err)
			return deny(
				fmt.Sprintf(
					"downscale of %s/%s in %s from %d to %d replicas is not allowed because parsing downscale annotations failed.",
					ar.Request.Resource.Resource, ar.Request.Name, ar.Request.Namespace, *oldInfo.replicas, *newInfo.replicas,
				),
			)
		}
		if foundSts != nil {
			msg := fmt.Sprintf("downscale of %s/%s in %s from %d to %d replicas is not allowed because statefulset %v was downscaled at %v and is labelled to wait %s between zone downscales",
				ar.Request.Resource.Resource, ar.Request.Name, ar.Request.Namespace, *oldInfo.replicas, *newInfo.replicas, foundSts.name, foundSts.lastDownscaleTime, foundSts.waitTime)
			level.Warn(logger).Log("msg", msg, "err", err)
			return deny(msg)
		}
		foundSts, err = findStatefulSetWithNonUpdatedReplicas(ctx, api, ar.Request.Namespace, stsList, ar.Request.Name)
		if err != nil {
			msg := fmt.Sprintf("downscale of %s/%s in %s from %d to %d replicas is not allowed because an error occurred while checking whether StatefulSets have non-updated replicas",
				ar.Request.Resource.Resource, ar.Request.Name, ar.Request.Namespace, *oldInfo.replicas, *newInfo.replicas)
			level.Warn(logger).Log("msg", msg, "err", err)
			return deny(msg)
		}
		if foundSts != nil {
			msg := fmt.Sprintf("downscale of %s/%s in %s from %d to %d replicas is not allowed because statefulset %v has %d non-updated replicas and %d non-ready replicas",
				ar.Request.Resource.Resource, ar.Request.Name, ar.Request.Namespace, *oldInfo.replicas, *newInfo.replicas, foundSts.name, foundSts.nonUpdatedReplicas, foundSts.nonReadyReplicas)
			level.Warn(logger).Log("msg", msg)
			return deny(msg)
		}
	}

	// It's a downscale, so we need to prepare the pods that are going away for shutdown.
	eps := createEndpoints(ar, oldInfo, newInfo, statefulset.Spec.ServiceName, port, path)

	if err := sendPrepareShutdownRequests(ctx, logger, client, eps); err != nil {
		// Down-scale operation is disallowed because at least one pod failed to
		// prepare for shutdown and cannot be deleted. We also need to
		// un-prepare them all.

		level.Error(logger).Log("msg", "downscale not allowed due to host(s) failing to prepare for downscale. unpreparing...", "err", err)
		undoPrepareShutdownRequests(ctx, logger, client, eps)

		return deny(
			fmt.Sprintf(
				"downscale of %s/%s in %s from %d to %d replicas is not allowed because one or more pods failed to prepare for shutdown.",
				ar.Request.Resource.Resource, ar.Request.Name, ar.Request.Namespace, *oldInfo.replicas, *newInfo.replicas,
			),
		)
	}

	if err := addDownscaledAnnotationToStatefulSet(ctx, api, ar.Request.Namespace, ar.Request.Name); err != nil {
		// Down-scale operation is disallowed because we failed to add the
		// annotation to the statefulset. We again need to un-prepare all pods.
		level.Error(logger).Log("msg", "downscale not allowed due to error while adding annotation. unpreparing...", "err", err)
		undoPrepareShutdownRequests(ctx, logger, client, eps)

		return deny(
			fmt.Sprintf(
				"downscale of %s/%s in %s from %d to %d replicas is not allowed because adding an annotation to the statefulset failed.",
				ar.Request.Resource.Resource, ar.Request.Name, ar.Request.Namespace, *oldInfo.replicas, *newInfo.replicas,
			),
		)
	}

	// Otherwise, we've made it through the gauntlet, and the downscale is allowed.
	level.Info(logger).Log("msg", "downscale allowed")
	return &admissionv1.AdmissionResponse{
		Allowed: true,
		Result: &metav1.Status{
			Message: fmt.Sprintf("downscale of %s/%s in %s from %d to %d replicas is allowed -- all pods successfully prepared for shutdown.", ar.Request.Resource.Resource, ar.Request.Name, ar.Request.Namespace, *oldInfo.replicas, *newInfo.replicas),
		},
	}
}

// deny returns a *v1.AdmissionResponse with Allowed: false and the message provided
func deny(msg string) *admissionv1.AdmissionResponse {
	return &admissionv1.AdmissionResponse{
		Allowed: false,
		Result: &metav1.Status{
			Message: msg,
		},
	}
}

func getResourceAnnotations(ctx context.Context, ar admissionv1.AdmissionReview, api kubernetes.Interface) (map[string]string, error) {
	span, ctx := opentracing.StartSpanFromContext(ctx, "admission.getResourceAnnotations()")
	defer span.Finish()

	span.SetTag("object.namespace", ar.Request.Namespace)
	span.SetTag("object.name", ar.Request.Name)

	switch ar.Request.Resource.Resource {
	case "statefulsets":
		obj, err := api.AppsV1().StatefulSets(ar.Request.Namespace).Get(ctx, ar.Request.Name, metav1.GetOptions{})
		if err != nil {
			return nil, err
		}
		return obj.Annotations, nil
	}
	return nil, fmt.Errorf("unsupported resource %s", ar.Request.Resource.Resource)
}

func addDownscaledAnnotationToStatefulSet(ctx context.Context, api kubernetes.Interface, namespace, stsName string) error {
	span, ctx := opentracing.StartSpanFromContext(ctx, "admission.addDownscaledAnnotationToStatefulSet()")
	defer span.Finish()

	span.SetTag("object.namespace", namespace)
	span.SetTag("object.name", stsName)

	client := api.AppsV1().StatefulSets(namespace)
	patch := fmt.Sprintf(`{"metadata":{"annotations":{"%v":"%v"}}}`, config.LastDownscaleAnnotationKey, time.Now().UTC().Format(time.RFC3339))
	_, err := client.Patch(ctx, stsName, types.StrategicMergePatchType, []byte(patch), metav1.PatchOptions{})
	return err
}

type statefulSetDownscale struct {
	name               string
	waitTime           time.Duration
	lastDownscaleTime  time.Time
	nonReadyReplicas   int
	nonUpdatedReplicas int
}

// findDownscalesDoneMinTimeAgo checks whether there's any StatefulSet in the stsList which has been downscaled
// less than "min allowed time" ago. The timestamp of the last downscale and the minimum time required between
// downscales are set as StatefulSet annotation and label respectively. If such annotations and labels can't be
// parsed, then this function returns an error.
//
// The StatefulSet whose name matches the input excludeStsName is not checked.
func findDownscalesDoneMinTimeAgo(stsList *appsv1.StatefulSetList, excludeStsName string) (*statefulSetDownscale, error) {
	for _, sts := range stsList.Items {
		if sts.Name == excludeStsName {
			continue
		}
		lastDownscaleAnnotation, ok := sts.Annotations[config.LastDownscaleAnnotationKey]
		if !ok {
			// No last downscale label set on the statefulset, we can continue
			continue
		}

		lastDownscale, err := time.Parse(time.RFC3339, lastDownscaleAnnotation)
		if err != nil {
			return nil, fmt.Errorf("can't parse %v annotation of %s: %w", config.LastDownscaleAnnotationKey, sts.Name, err)
		}

		timeBetweenDownscaleLabel, ok := sts.Labels[config.MinTimeBetweenZonesDownscaleLabelKey]
		if !ok {
			// No time between downscale label set on the statefulset, we can continue
			continue
		}

		minTimeBetweenDownscale, err := time.ParseDuration(timeBetweenDownscaleLabel)
		if err != nil {
			return nil, fmt.Errorf("can't parse %v label of %s: %w", config.MinTimeBetweenZonesDownscaleLabelKey, sts.Name, err)
		}

		if time.Since(lastDownscale) < minTimeBetweenDownscale {
			s := statefulSetDownscale{
				name:              sts.Name,
				waitTime:          minTimeBetweenDownscale,
				lastDownscaleTime: lastDownscale,
			}
			return &s, nil
		}

	}
	return nil, nil
}

// findStatefulSetWithNonUpdatedReplicas returns any statefulset that has non-updated replicas, indicating that the countRunningAndReadyPods
// may be in the process of being rolled.
//
// The StatefulSet whose name matches the input excludeStsName is not checked.
func findStatefulSetWithNonUpdatedReplicas(ctx context.Context, api kubernetes.Interface, namespace string, stsList *appsv1.StatefulSetList, excludeStsName string) (*statefulSetDownscale, error) {
	span, ctx := opentracing.StartSpanFromContext(ctx, "admission.findStatefulSetWithNonUpdatedReplicas()")
	defer span.Finish()

	span.SetTag("object.namespace", namespace)

	for _, sts := range stsList.Items {
		if sts.Name == excludeStsName {
			continue
		}
		readyPods, err := countRunningAndReadyPods(ctx, api, namespace, &sts)
		if err != nil {
			return nil, err
		}
		status := sts.Status
		if int(status.Replicas) != readyPods || int(status.UpdatedReplicas) != readyPods {
			return &statefulSetDownscale{
				name:               sts.Name,
				nonReadyReplicas:   int(status.Replicas) - readyPods,
				nonUpdatedReplicas: int(status.Replicas - status.UpdatedReplicas),
			}, nil
		}
	}
	return nil, nil
}

// countRunningAndReadyPods counts running and ready pods for a StatefulSet.
func countRunningAndReadyPods(ctx context.Context, api kubernetes.Interface, namespace string, sts *appsv1.StatefulSet) (int, error) {
	span, ctx := opentracing.StartSpanFromContext(ctx, "admission.countRunningAndReadyPods()")
	defer span.Finish()

	span.SetTag("object.namespace", namespace)
	span.SetTag("object.name", sts.Name)

	pods, err := findPodsForStatefulSet(ctx, api, namespace, sts)
	if err != nil {
		return 0, err
	}

	result := 0
	for _, pod := range pods.Items {
		if util.IsPodRunningAndReady(&pod) {
			result++
		}
	}

	return result, nil
}

func findPodsForStatefulSet(ctx context.Context, api kubernetes.Interface, namespace string, sts *appsv1.StatefulSet) (*corev1.PodList, error) {
	podsSelector := labels.NewSelector().Add(
		util.MustNewLabelsRequirement("name", selection.Equals, []string{sts.Spec.Template.Labels["name"]}),
	)
	return api.CoreV1().Pods(namespace).List(ctx, metav1.ListOptions{
		LabelSelector: podsSelector.String(),
	})
}

func findStatefulSetsForRolloutGroup(ctx context.Context, api kubernetes.Interface, namespace, rolloutGroup string) (*appsv1.StatefulSetList, error) {
	span, ctx := opentracing.StartSpanFromContext(ctx, "admission.findStatefulSetsForRolloutGroup()")
	defer span.Finish()

	span.SetTag("object.namespace", namespace)
	span.SetTag("rollout_group", rolloutGroup)

	groupReq, err := labels.NewRequirement(config.RolloutGroupLabelKey, selection.Equals, []string{rolloutGroup})
	if err != nil {
		return nil, err
	}
	sel := labels.NewSelector().Add(*groupReq)
	return api.AppsV1().StatefulSets(namespace).List(ctx, metav1.ListOptions{
		LabelSelector: sel.String(),
	})
}

type objectInfo struct {
	obj      runtime.Object
	gvk      *schema.GroupVersionKind
	replicas *int32
}

type endpoint struct {
	url   string
	index int
}

// Decode the raw object and get the number of replicas
func decodeAndReplicas(raw []byte) (*objectInfo, error) {
	obj, gvk, err := codecs.UniversalDeserializer().Decode(raw, nil, nil)
	if err != nil {
		return nil, err
	}
	replicas, err := replicas(obj, gvk)
	if err != nil {
		return nil, err
	}
	return &objectInfo{obj, gvk, replicas}, nil
}

// Verify that the replicas change is a downscale and not an upscale, otherwise allow the change
func checkReplicasChange(logger log.Logger, oldInfo, newInfo *objectInfo) *admissionv1.AdmissionResponse {
	// Both replicas are nil, nothing to warn about.
	if oldInfo.replicas == nil && newInfo.replicas == nil {
		level.Debug(logger).Log("msg", "no replicas change, allowing")
		return &admissionv1.AdmissionResponse{Allowed: true}
	}
	// Changes from/to nil scale are not downscales strictly speaking.
	if oldInfo.replicas == nil || newInfo.replicas == nil {
		return allowWarn(logger, "old/new replicas is nil, allowing the change")
	}
	// If it's not a downscale, just log debug.
	if *oldInfo.replicas < *newInfo.replicas {
		level.Debug(logger).Log("msg", "upscale allowed")
		return &admissionv1.AdmissionResponse{Allowed: true}
	}
	if *oldInfo.replicas == *newInfo.replicas {
		level.Debug(logger).Log("msg", "no replicas change, allowing")
		return &admissionv1.AdmissionResponse{Allowed: true}
	}
	// If none of the above conditions are met, it's a downscale.
	return nil
}

func getLabelsAndAnnotations(ctx context.Context, ar admissionv1.AdmissionReview, api kubernetes.Interface, info *objectInfo) (map[string]string, map[string]string, error) {
	var lbls, annotations map[string]string
	var err error

	switch o := info.obj.(type) {
	case *appsv1.Deployment:
		lbls = o.Labels
		annotations = o.Annotations
	case *appsv1.StatefulSet:
		lbls = o.Labels
		annotations = o.Annotations
	case *appsv1.ReplicaSet:
		lbls = o.Labels
		annotations = o.Annotations
	case *autoscalingv1.Scale:
		lbls, err = getResourceLabels(ctx, ar, api)
		if err != nil {
			return nil, nil, err
		}
		annotations, err = getResourceAnnotations(ctx, ar, api)
		if err != nil {
			return nil, nil, err
		}
	default:
		return nil, nil, fmt.Errorf("unsupported type %T", o)
	}

	return lbls, annotations, nil
}

<<<<<<< HEAD
func getStatefulSet(ar v1.AdmissionReview, info *objectInfo) (*appsv1.StatefulSet, error) {
	switch o := info.obj.(type) {
	case *appsv1.StatefulSet:
		statefulset := &appsv1.StatefulSet{}
		_, _, err := codecs.UniversalDeserializer().Decode(ar.Request.Object.Raw, nil, statefulset)
		if err != nil {
			return nil, err
		}
		return statefulset, nil
	default:
		return nil, fmt.Errorf("%s is not statefulset is %T", ar.Request.Name, o)
	}
}

func createEndpoints(ar v1.AdmissionReview, oldInfo, newInfo *objectInfo, serviceName, port, path string) []endpoint {
=======
func createEndpoints(ar admissionv1.AdmissionReview, oldInfo, newInfo *objectInfo, port, path string) []endpoint {
>>>>>>> 0570b485
	diff := (*oldInfo.replicas - *newInfo.replicas)
	eps := make([]endpoint, diff)

	// The DNS entry for a pod of a stateful set is
	// ingester-zone-a-0.$(servicename).$(namespace).svc.cluster.local
	// The service in this case is ingester-zone-a as well.
	// https://kubernetes.io/docs/concepts/workloads/controllers/statefulset/#stable-network-id

	for i := 0; i < int(diff); i++ {
		index := int(*oldInfo.replicas) - i - 1 // nr in statefulset
		eps[i].url = fmt.Sprintf("%v-%v.%v.%v.svc.cluster.local:%s/%s",
			ar.Request.Name, // pod name
			index,
			serviceName, // svc name
			ar.Request.Namespace,
			port,
			path,
		)
		eps[i].index = index
	}

	return eps
}

func invokePrepareShutdown(ctx context.Context, method string, parentLogger log.Logger, client httpClient, ep endpoint) error {
	span := "admission.PreparePodForShutdown"
	if method == http.MethodDelete {
		span = "admission.UnpreparePodForShutdown"
	}

	logger, ctx := spanlogger.New(ctx, parentLogger, span, tenantResolver)
	defer logger.Finish()

	logger.SetSpanAndLogTag("url", ep.url)
	logger.SetSpanAndLogTag("index", ep.index)
	logger.SetSpanAndLogTag("method", method)

	req, err := http.NewRequestWithContext(ctx, method, "http://"+ep.url, nil)
	if err != nil {
		level.Error(logger).Log("msg", fmt.Sprintf("error creating HTTP %s request", method), "err", err)
		return err
	}

	req.Header.Set("Content-Type", "application/json")
	req, ht := nethttp.TraceRequest(opentracing.GlobalTracer(), req)
	defer ht.Finish()

	resp, err := client.Do(req)
	if err != nil {
		level.Error(logger).Log("msg", fmt.Sprintf("error sending HTTP %s request", method), "err", err)
		return err
	}

	defer resp.Body.Close()

	if resp.StatusCode/100 != 2 {
		err := fmt.Errorf("HTTP %s request returned non-2xx status code", method)
		body, readError := io.ReadAll(resp.Body)
		level.Error(logger).Log("msg", "error received from shutdown endpoint", "err", err, "status", resp.StatusCode, "response_body", string(body))
		return errors.Join(err, readError)
	}
	level.Debug(logger).Log("msg", "pod prepare-shutdown handler called", "method", method, "url", ep.url)
	return nil
}

func sendPrepareShutdownRequests(ctx context.Context, logger log.Logger, client httpClient, eps []endpoint) error {
	span, ctx := opentracing.StartSpanFromContext(ctx, "admission.sendPrepareShutdownRequests()")
	defer span.Finish()

	if len(eps) == 0 {
		return nil
	}

	// Attempt to POST to every prepare-shutdown endpoint.

	g, ectx := errgroup.WithContext(ctx)
	g.SetLimit(maxPrepareGoroutines)
	for _, ep := range eps {
		ep := ep
		g.Go(func() error {
			if err := ectx.Err(); err != nil {
				return err
			}
			return invokePrepareShutdown(ectx, http.MethodPost, logger, client, ep)
		})
	}

	return g.Wait()
}

// undoPrepareShutdownRequests sends an HTTP DELETE to each of the given endpoints.
func undoPrepareShutdownRequests(ctx context.Context, logger log.Logger, client httpClient, eps []endpoint) {
	span, ctx := opentracing.StartSpanFromContext(ctx, "admission.undoPrepareShutdownRequests()")
	defer span.Finish()

	if len(eps) == 0 {
		return
	}

	// Unlike sendPrepareShutdownRequests, we attempt to send each pod a DELETE
	// without regard for failures.

	undoGroup, _ := errgroup.WithContext(ctx)
	undoGroup.SetLimit(maxPrepareGoroutines)
	for _, ep := range eps {
		ep := ep
		undoGroup.Go(func() error {
			if err := invokePrepareShutdown(ctx, http.MethodDelete, logger, client, ep); err != nil {
				level.Warn(logger).Log("msg", "failed to undo prepare shutdown request", "url", ep.url, "err", err)
				// (We swallow the error so all of the deletes are attempted.)
			}
			return nil
		})
	}

	_ = undoGroup.Wait()
}

var tenantResolver spanlogger.TenantResolver = noTenantResolver{}

type noTenantResolver struct{}

func (n noTenantResolver) TenantID(ctx context.Context) (string, error) {
	return "", nil
}

func (n noTenantResolver) TenantIDs(ctx context.Context) ([]string, error) {
	return nil, nil
}<|MERGE_RESOLUTION|>--- conflicted
+++ resolved
@@ -15,6 +15,7 @@
 	"github.com/opentracing/opentracing-go"
 	"golang.org/x/sync/errgroup"
 	admissionv1 "k8s.io/api/admission/v1"
+	v1 "k8s.io/api/admission/v1"
 	appsv1 "k8s.io/api/apps/v1"
 	autoscalingv1 "k8s.io/api/autoscaling/v1"
 	corev1 "k8s.io/api/core/v1"
@@ -463,7 +464,6 @@
 	return lbls, annotations, nil
 }
 
-<<<<<<< HEAD
 func getStatefulSet(ar v1.AdmissionReview, info *objectInfo) (*appsv1.StatefulSet, error) {
 	switch o := info.obj.(type) {
 	case *appsv1.StatefulSet:
@@ -478,10 +478,7 @@
 	}
 }
 
-func createEndpoints(ar v1.AdmissionReview, oldInfo, newInfo *objectInfo, serviceName, port, path string) []endpoint {
-=======
-func createEndpoints(ar admissionv1.AdmissionReview, oldInfo, newInfo *objectInfo, port, path string) []endpoint {
->>>>>>> 0570b485
+func createEndpoints(ar admissionv1.AdmissionReview, oldInfo, newInfo *objectInfo, serviceName, port, path string) []endpoint {
 	diff := (*oldInfo.replicas - *newInfo.replicas)
 	eps := make([]endpoint, diff)
 
