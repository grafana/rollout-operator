--- conflicted
+++ resolved
@@ -2,11 +2,6 @@
 
 ## main / unreleased
 
-## v0.6.1
-
-* [FEATURE] Publish an additional boringcrypto image for linux/amd64,linux/arm64. #71
-<<<<<<< HEAD
-* [ENHANCEMENT] Update the intermediate build container for the Docker image to `golang:1.20-alpine3.18`. #66 #67 #71
 * [ENHANCEMENT] Updated dependencies, including: #70
   * `github.com/prometheus/client_golang` from `v1.15.1` to `v1.16.0`
   * `github.com/sirupsen/logrus` from `v1.9.2` to `v1.9.3`
@@ -14,9 +9,11 @@
   * `k8s.io/api` from `v0.27.2` to `v0.27.3`
   * `k8s.io/apimachinery` from `v0.27.2` to `v0.27.3`
   * `k8s.io/client-go` from `v0.27.2` to `v0.27.3`
-=======
+
+## v0.6.1
+
+* [FEATURE] Publish an additional boringcrypto image for linux/amd64,linux/arm64. #71
 * [ENHANCEMENT] Update the intermediate build container for the Docker image to `golang:1.20-alpine3.18`. #71
->>>>>>> d06abc69
 
 ## v0.6.0
 
