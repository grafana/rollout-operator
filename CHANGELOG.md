--- conflicted
+++ resolved
@@ -4,7 +4,7 @@
 
 * [ENHANCEMENT] Update Go to `1.20.4`. #55
 * [ENHANCEMENT] Update Docker base image to `alpine:3.18`. #56
-<<<<<<< HEAD
+* [ENHANCEMENT] Add the ability to scale statefulsets up and down based on the number of replicas in a "leader" statefulset. #62
 * [ENHANCEMENT] Updated dependencies, including: #63
   * `github.com/k3d-io/k3d/v5` from `v5.4.9` to `v5.5.1`
   * `github.com/prometheus/client_golang` from `v1.15.0` to `v1.15.1`
@@ -16,9 +16,6 @@
   * `k8s.io/api` from `v0.26.2` to `v0.27.2`
   * `k8s.io/apimachinery` from `v0.26.2` to `v0.27.2`
   * `k8s.io/client-go` from `v0.26.2` to `v0.27.2`
-=======
-* [ENHANCEMENT] Add the ability to scale statefulsets up and down based on the number of replicas in a "leader" statefulset. #62
->>>>>>> 0cbea1a7
 
 ## v0.5.0
 
