--- conflicted
+++ resolved
@@ -11,13 +11,10 @@
   * `k8s.io/api` from `v0.25.3` to `v0.26.1`
   * `k8s.io/apimachinery` from `v0.25.3` to `v0.26.1`
   * `k8s.io/client-go` from `v0.25.3` to `v0.26.1`
-<<<<<<< HEAD
-* [ENHANCEMENT] Update Docker base image to `alpine:3.17`. #40
-* [ENHANCEMENT] The image published is now a linux/amd64,linux/arm64 multi-platform image. #40 
-=======
   * `github.com/containerd/containerd` from `v1.6.15` to `v1.6.18` for CVE-2023-25153 and CVE-2023-25173
   * `golang.org/x/net` from `v0.5.0` to `v0.8.0` for CVE-2022-41723
->>>>>>> d924c086
+* [ENHANCEMENT] Update Docker base image to `alpine:3.17`. #40
+* [ENHANCEMENT] The image published is now a linux/amd64,linux/arm64 multi-platform image. #40
 
 ## v0.3.0
 
